use_default_settings: true

general:
  debug: false
  instance_name: "WebSearch MCP"

search:
  default_doi_resolver: "doi.org"
  formats:
    - html
    - json

server:
  port: 8080
  bind_address: "0.0.0.0"
<<<<<<< HEAD
  secret_key: "${SEARXNG_SECRET}"
=======
  secret_key: "put your secret key here"
>>>>>>> 96e0bf40
  limiter: false

redis:
  url: redis://redis:6379/0<|MERGE_RESOLUTION|>--- conflicted
+++ resolved
@@ -13,11 +13,7 @@
 server:
   port: 8080
   bind_address: "0.0.0.0"
-<<<<<<< HEAD
   secret_key: "${SEARXNG_SECRET}"
-=======
-  secret_key: "put your secret key here"
->>>>>>> 96e0bf40
   limiter: false
 
 redis:
